--- conflicted
+++ resolved
@@ -299,7 +299,6 @@
             'ListMode.tloc only supports slicing.'
         assert slice_.step is None, 'Step slicing of ListMode not supported.'
 
-<<<<<<< HEAD
         # get start and stop in indices rather than times
         start_idx = self.owner.get_index_at_time(slice_.start or 0)
         if slice_.stop is None:
@@ -308,21 +307,4 @@
             # add 1 so that we keep the final time tag
             stop_idx = self.owner.get_index_at_time(slice_.stop) + 1
 
-        return self.owner._slice(start_idx, stop_idx)
-=======
-        start = slice_.start
-        if start is None:
-            start = 0
-        if start < 0:
-            start = self.owner.duration - start
-
-        stop = slice_.stop
-        if stop is None:
-            stop = self.owner.duration
-        if stop < 0:
-            stop = self.owner.duration - stop
-
-        return self.owner._slice(
-            self.owner.get_index_at_time(start),
-            self.owner.get_index_at_time(stop)+1)
->>>>>>> f00c960d
+        return self.owner._slice(start_idx, stop_idx)