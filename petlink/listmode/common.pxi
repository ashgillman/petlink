--- conflicted
+++ resolved
@@ -117,16 +117,12 @@
 @cython.wraparound(False)
 cpdef inline CTimeIdx duration(np.ndarray[CPacket, ndim=1] lm):
     """Calcultate the duration, in ms, of the acquisition."""
-<<<<<<< HEAD
     cdef CTimeIdx packet
     cdef CListIdx idx = lm.size
-    cdef CTimeIdx dur = find_prev_time(lm, lm.size, lm.size).time
+    cdef CTimeIdx dur = find_prev_time(lm, lm.size, lm.size-1).time
     if dur == TimeIdx_invalid:
         dur = 0
     return dur
-=======
-    return find_prev_time(lm, lm.size, lm.size-1).time
->>>>>>> f00c960d
 
 @cython.boundscheck(False)
 @cython.wraparound(False)
