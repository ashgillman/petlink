"""Testing for listmode submodule."""

import os
import pytest
import numpy as np

from ..listmode import ListMode


HERE = os.path.dirname(__file__)


hoffrock_ptd = os.path.join(HERE, 'data', 'hoffrock', 'LM.ptd')


def test_ListMode_load_ptd():
    lm = ListMode.from_file(hoffrock_ptd)


def test_ListMode_get_ifl():
    lm = ListMode.from_file(hoffrock_ptd)
    assert lm.ifl
    assert lm.ifl['originating system']


def test_ListMode_get_data():
    lm = ListMode.from_file(hoffrock_ptd)
    assert isinstance(lm.data, np.ndarray)
    assert lm.data.size > 0


def test_ListMode_get_properties():
    lm = ListMode.from_file(hoffrock_ptd)
    assert isinstance(lm.unlist_shape, tuple)
    assert lm.duration > 0


<<<<<<< HEAD
=======
# @pytest.mark.skip('Not currently consistent')
>>>>>>> f00c960d
def test_ListMode_time_indexing():
    lm = ListMode.from_file(hoffrock_ptd)
    one_sec_lm = lm.tloc[5000:6000]
    assert one_sec_lm.duration == 1000

    first_sec_lm = lm.tloc[:1000]
    assert first_sec_lm.duration == 1000
    assert first_sec_lm.get_time_at_index(0) == 0

    last_sec_lm = lm.tloc[-1000:]
    assert last_sec_lm.duration == 1000
    assert last_sec_lm.get_time_at_index(0) == lm.duration - 1000


def test_ListMode_time_index_consistency():
    lm = ListMode.from_file(hoffrock_ptd)
    assert lm.get_time_at_index(lm.get_index_at_time(100)) == 100


def test_ListMode_time_at_start_is_0():
    lm = ListMode.from_file(hoffrock_ptd)
    assert lm.get_time_at_index(0) == 0<|MERGE_RESOLUTION|>--- conflicted
+++ resolved
@@ -35,10 +35,6 @@
     assert lm.duration > 0
 
 
-<<<<<<< HEAD
-=======
-# @pytest.mark.skip('Not currently consistent')
->>>>>>> f00c960d
 def test_ListMode_time_indexing():
     lm = ListMode.from_file(hoffrock_ptd)
     one_sec_lm = lm.tloc[5000:6000]
@@ -50,7 +46,7 @@
 
     last_sec_lm = lm.tloc[-1000:]
     assert last_sec_lm.duration == 1000
-    assert last_sec_lm.get_time_at_index(0) == lm.duration - 1000
+    assert last_sec_lm.get_time_at_index(0) == 0
 
 
 def test_ListMode_time_index_consistency():
